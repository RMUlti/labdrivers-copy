--- conflicted
+++ resolved
@@ -80,11 +80,6 @@
 
 `pip install labdrivers`
 
-<<<<<<< HEAD
-`pip` will also automatically install `pyvisa`, `PyDAQmx`, and `pythonnet` if they are not already installed. Installation of `pythonnet` is usually the failure point of this pip installation procedure, so it would be recommended to try installing that first to aid in troubleshooting what the problems are (if there are any!). Note that `pythonnet` is compatible with Python 3.6 at most (see its repository), and that it requires non-Python
-dependencies like .NET 4.0+. As of writing this, it is not entirely clear what else is required, though errors regarding Cython have been
-observed. It might not hurt to have other C/C++ related things installed, like Visual Studio (if you're on Windows).
-=======
 `pip` will also automatically install `pyvisa`, `PyDAQmx`, and `pythonnet` if they are not already installed.
 Installation of `pythonnet` is usually the failure point of this pip installation procedure, so it would be
 recommended to try installing that first to ensure that the rest of the installation will succeed.
@@ -92,7 +87,6 @@
 dependencies like .NET 4.0+. As of writing this, it is not entirely clear what else is required,
 though errors regarding Cython have been observed. It might not hurt to have other C/C++ related things installed,
 like Visual Studio (if you're on Windows).
->>>>>>> a26a8678
 
 As the problems and solutions become clear, the documentation will be updated.
 
@@ -103,11 +97,5 @@
 For a list of coding conventions used within `labdrivers`, along with some
 guiding design principles please see [here](http://labdrivers.readthedocs.org/en/latest/contributing.html).
 
-<<<<<<< HEAD
-Also, Before submitting a request please
-make sure your code follows the PEP8 Python style guidelines (except for the
-one concerning maximum line length). 
-=======
 Also, Before submitting a request please make sure your code follows the PEP8 Python style guidelines (except for the
-one concerning maximum line length. 
->>>>>>> a26a8678
+one concerning maximum line length. 